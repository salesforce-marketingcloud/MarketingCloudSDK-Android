--- conflicted
+++ resolved
@@ -1,8 +1,4 @@
-<<<<<<< HEAD
-#ECCN: 5D992.c
-=======
 #ECCN:Open Source
 
->>>>>>> 56289816
 #GUSINFO:MC Mobile SDK,MobilePush SDK - General
 * @MarketingCloudSdk/mobilepushsdkengineers