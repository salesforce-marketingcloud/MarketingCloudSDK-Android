--- conflicted
+++ resolved
@@ -4,17 +4,11 @@
     /* Change these to fit your applications requirements! */
     compileSdkVersion 22
     buildToolsVersion "22"
-
+    
     defaultConfig {
-<<<<<<< HEAD
-        applicationId "com.salesforce.marketingcloud.android.demoapp"
-        minSdkVersion 16
-        targetSdkVersion 23
-=======
         applicationId "com.salesforce.kp.wheresreid"
         minSdkVersion 16
         targetSdkVersion 22
->>>>>>> 36b2c9b7
         versionCode 1
         versionName "1.0"
 
