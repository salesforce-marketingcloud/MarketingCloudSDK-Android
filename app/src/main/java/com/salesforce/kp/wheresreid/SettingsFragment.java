--- conflicted
+++ resolved
@@ -245,17 +245,10 @@
             /* Add the new Tag section to the PreferenceCategory. */
             tagsSection.addPreference(et);
         }
-<<<<<<< HEAD
-        /* Creates the rows out of the tag's list. */
-        if (allTags != null && !allTags.isEmpty()) {
-            for (String tag : this.allTags) {
-                addTagCheckbox(tagsSection, tag);
-            }
-=======
+
         /* Create rows from list of tags. */
         for (String tag : this.allTags){
             addTagCheckbox(tagsSection, tag);
->>>>>>> 79b2ceaf
         }
     }
 
